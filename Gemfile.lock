PATH
  remote: .
  specs:
<<<<<<< HEAD
    terminitor (0.5.1)
=======
    terminitor (0.5.2)
>>>>>>> b42f2b10
      github (~> 0.6.2)
      rb-appscript (~> 0.6.1)
      thor (~> 0.14.0)

GEM
  remote: http://rubygems.org/
  specs:
    configuration (1.2.0)
    fakefs (0.3.1)
    github (0.6.2)
      highline (~> 1.5.1)
      json_pure (~> 1.5.1)
      launchy (~> 0.3.7)
      text-format (= 1.0.0)
      text-hyphen (= 1.0.0)
    highline (1.5.2)
    json_pure (1.5.1)
    launchy (0.3.7)
      configuration (>= 0.0.5)
      rake (>= 0.8.1)
    rake (0.8.7)
    rb-appscript (0.6.1)
    riot (0.12.3)
      rr
    rr (1.0.2)
    text-format (1.0.0)
      text-hyphen (~> 1.0.0)
    text-hyphen (1.0.0)
    thor (0.14.6)

PLATFORMS
  ruby

DEPENDENCIES
  bundler (~> 1.0.0)
  fakefs
  riot (~> 0.12.3)
  rr (~> 1.0.0)
  terminitor!<|MERGE_RESOLUTION|>--- conflicted
+++ resolved
@@ -1,11 +1,7 @@
 PATH
   remote: .
   specs:
-<<<<<<< HEAD
-    terminitor (0.5.1)
-=======
     terminitor (0.5.2)
->>>>>>> b42f2b10
       github (~> 0.6.2)
       rb-appscript (~> 0.6.1)
       thor (~> 0.14.0)
